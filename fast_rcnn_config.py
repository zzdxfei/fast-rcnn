import os
import sys
import numpy as np
caffe_path = os.path.abspath(os.path.join('..', 'caffe', 'python'))
sys.path.insert(0, caffe_path)

# Scales used in the SPP-net paper
# SCALES          = (480, 576, 688, 864, 1200)
SCALES          = (480, 576, 600)

# Max pixel size of a scaled input image
# MAX_SIZE        = 2000
MAX_SIZE        = 1000

# Images per batch
IMS_PER_BATCH   = 2 # 4

# Minibatch size
BATCH_SIZE      = 128 # 128

# Fraction of minibatch that is foreground labeled (class > 0)
FG_FRACTION     = 0.25

# Overlap threshold for a ROI to be considered foreground (if >= FG_THRESH)
FG_THRESH       = 0.5

# Overlap threshold for a ROI to be considered background (class = 0 if
# overlap in [0.1, 0.5))
BG_THRESH_HI    = 0.5
BG_THRESH_LO    = 0.1

# Pixel mean values (BGR order) as a (1, 1, 3) array
PIXEL_MEANS     = np.array([[[102.9801, 115.9465, 122.7717]]])

# Use horizontally-flipped images during training?
USE_FLIPPED     = True

# Stride in input image pixels at ROI pooling level (network specific)
# 16 is true for AlexNet and VGG-16
FEAT_STRIDE     = 16
BBOX_THRESH     = 0.5
EPS             = 1e-14
SNAPSHOT_ITERS  = 10000

TEST_SCALES     = (600,)
TEST_MAX_SIZE   = 1000
TEST_NMS        = 0.3
<<<<<<< HEAD

RNG_SEED        = 3
=======
TEST_BINARY     = False
>>>>>>> 5dc55078
<|MERGE_RESOLUTION|>--- conflicted
+++ resolved
@@ -45,9 +45,6 @@
 TEST_SCALES     = (600,)
 TEST_MAX_SIZE   = 1000
 TEST_NMS        = 0.3
-<<<<<<< HEAD
+TEST_BINARY     = False
 
-RNG_SEED        = 3
-=======
-TEST_BINARY     = False
->>>>>>> 5dc55078
+RNG_SEED        = 3