--- conflicted
+++ resolved
@@ -30,19 +30,14 @@
         # Default to roidb handler
         self._roidb_handler = self.selective_search_roidb
 
-<<<<<<< HEAD
+        # PASCAL specific config options
+        self.config = {'cleanup'  : True,
+                       'use_salt' : True}
+
         assert os.path.exists(self._devkit_path), \
                 'VOCdevkit path does not exist: {}'.format(self._devkit_path)
         assert os.path.exists(self._base_path), \
                 'Path does not exist: {}'.format(self._base_path)
-=======
-        # PASCAL specific config options
-        self.config = {'cleanup'  : True,
-                       'use_salt' : True}
-
-        assert os.path.exists(self._devkit_path)
-        assert os.path.exists(self._base_path)
->>>>>>> 61f53146
 
     def image_path_at(self, i):
         """
